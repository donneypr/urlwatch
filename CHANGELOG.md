--- conflicted
+++ resolved
@@ -8,14 +8,6 @@
 
 ### Added
 
-<<<<<<< HEAD
-- The Markdown reporter now supports limiting the report length via the
-  `max_length` parameter of the `submit` method. The length limiting logic is
-  smart in the sense that it will try trimming the details first, followed by
-  omitting them completely, followed by omitting the summary. If a part of the
-  report is omitted, a note about this is added to the report. (PR#572, by
-  Denis Kasak)
-=======
 - Added 'wait_until' option to browser jobs to configure how long
   the headless browser will wait for pages to load.
 - Jobs now have an optional `treat_new_as_changed` (default `false`)
@@ -26,7 +18,12 @@
 - New key `user_visible_url` for URL jobs that can be used to show
   a different URL in reports (useful if the watched URL is a REST API
   endpoint, but the report should link to the corresponding web page)
->>>>>>> e4fc8c6e
+- The Markdown reporter now supports limiting the report length via the
+  `max_length` parameter of the `submit` method. The length limiting logic is
+  smart in the sense that it will try trimming the details first, followed by
+  omitting them completely, followed by omitting the summary. If a part of the
+  report is omitted, a note about this is added to the report. (PR#572, by
+  Denis Kasak)
 
 ### Changed
 
