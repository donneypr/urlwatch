--- conflicted
+++ resolved
@@ -9,11 +9,8 @@
 ### Added
 
 - New filter: `pretty-xml` to indent/pretty-print XML documents
-<<<<<<< HEAD
+- New filter: `jq` to parse, transform, and extract JSON data
 - New reporter: `prowl` (by nitz)
-=======
-- New filter: `jq` to parse, transform, and extract JSON data
->>>>>>> 91863285
 
 ### Fixed
 
