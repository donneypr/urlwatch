# Changelog

All notable changes to this project will be documented in this file.

The format mostly follows [Keep a Changelog](http://keepachangelog.com/en/1.0.0/).

## [UNRELEASED]

### Added

<<<<<<< HEAD
- A job can now have a `diff_filter` set, which works the same way as the normal
  `filter` (and has the same filters available), but applies to the `diff` output
  instead of the page content
- Documentation now has a section on the configuration settings (`--edit-config`)

### Changed

- The `urlwatch` script (Git only) now works when run from different paths

## [2.19] -- 2020-07-17

### Added

- Documentation is now available at [urlwatch.readthedocs.io](https://urlwatch.readthedocs.io)
  and shipped in the source tarball under `docs/`; filter examples in the docs are unit-tested
- New filters:
  - `reverse`: Reverse input items (default: line-based) with optional `separator`
  - `pdf2text`: Convert PDF files to plaintext (must be first filter in chain)
  - `shellpipe`: Filter text with arbitrary command-line utilities / shell scripts
- `FilterBase` API improvements for specifying subfilters:
  - Add `__supported_subfilters__` for sub filter checking and `--features` output
  - Add `__default_subfilter__` to map value-only parameters to dict parameters,
    for example the `grep` filter now has a default subfilter named `re`
- Support for using Redis as a cache backend via `--cache=redis://localhost:6379/`
=======
- Project URLs added to `setup.py`
- Sphinx-based documentation
- IFTTT reporter (#512, by Florian Gaultier)
>>>>>>> 77f03b67

### Fixed

- Declare updated Python 3.5 dependency in `setup.py` (already a requirement since urlwatch 2.18)

### Changed

- Filter improvements:
  - `sort`: Add `reverse` option to reverse the sorting order
  - `sort`: Add `separator` option to specify item separator (default is still line-based)
  - `beautify`: The `jsbeautifier` (for `<script>` tags) and `cssbeautifier` (for `<style>` tags)
    module dependencies are now optional - if they are not installed, beautify only works on the HTML
  - Most filters that only had unnamed subfilters (e.g. `grep`) now have a named default subfilter
- Reporter improvements:
  - ``pushover``: The message ``priority`` can now be configured
- Travis CI: Set `pycodestyle` version to 2.6.0 to avoid CI breakage when new style checks are added
- Diff results are now runtime cached on a per-job basis, which shouldn't affect behavior, but
  could be observed by an external `diff_tool` running at most once per job instead of multiple times
- Jobs with a custom `diff_tool` or a `shellpipe` filter are now ignored if `jobs.yaml` has the
  world-writable bit (`o+w`) set or is not owned by the current user (does not apply to Windows);
  previously only `shell` jobs were ignored if the permissions/owners were wrong

### Deprecated

- String-based filter definitions (e.g. `html2text,grep:Current.*version,strip`) are now
  deprecated, it is recommended to use YAML-based dictionary-style listing of filters,
  which is more flexible, easier to read and write and more structured


## [2.18] -- 2020-05-03

### Added
- New filter: `re.sub` that can replace/remove strings using regular expressions
- Support `ignore_timeout_errors` and `ignore_too_many_redirects` for URL jobs (#423, by Josh aka Zevlag)
- HTML reporter: Add `viewport` meta tag for improved viewing on mobile devices (#432, by Mike Borsetti)
- Optional support for insecure SMTP password storage in the config; use with caution (#431)
- Add `matrix` reporter
- New filter: `beautify` that can beautify HTML, JavaScript and CSS

### Fixed
- Fix `--test-filter` when the specified job is not found
- Fix another `YAMLLoadWarning` in unit tests (#382, by Louis Sautier)
- Documentation updates and typo fixes (by Nate Eagleson)
- Pushover: Fix default device config (Fixes #409 and #372, documented by Richard Goodwin)

### Changed
- Nicer formatting of `--features` for jobs with no docstring or many keys
- The XPath and CSS filters now support XML namespaces (#404, by Chenfeng Bao)
- Drop support for Python 3.3 and Python 3.4 (new minimum requirement is Python 3.5)
- Use `html.escape` instead of `cgi.escape` (which was removed in Python 3.8; #424, by Chenfeng Bao)
- Allow non-ASCII characters in `format-json` output filter (#433, by Mike Borsetti)
- The `keyring` config option for `email` was changed to `auth`; if you have problems
  with authentication where none is needed, set `report/email/smtp/auth` to `false`


## [2.17] -- 2019-04-12

### Added
- XPath/CSS: Support for excluding elements (#333, by Chenfeng Bao)
- Add support for using external `diff_tool` on Windows (#373, by Chenfeng Bao)
- Document how to use Amazon Simple E-Mail Service "SES" (by mborsetti)
- Compare data with multiple old versions (`compared_versions`, #328, by Chenfeng Bao)

### Fixed
- YAML: Fix deprecation warnings (#367, by Florent Aide)
- Updated manpage with new options: Authentication, filter tests (Fixes #351)
- Text formatter: Do not emit empty lines for `line_length=0` (Fixes #357)

### Changed
- SMTP configuration fix: Only use smtp.user config if it's a non-empty value


## [2.16] -- 2019-01-27

### Added
- XPath: Handle `/text()` selector (#282)
- Document how to specify cookies to README.md (#264)
- Text Reporter: `minimal` config option to only print a summary (PR#304, fixes #147)
- README.md: Document how to watch Github releases via XPath (#266)
- Support for parsing XML/RSS with XPath (Fixes #281)
- Allow explicit setting of `encoding` for URL jobs (PR#313, contributes to #306)
- Slack Channel Reporter (PR#309)
- ANSI color output on the Windows console via `colorama` (PR#296, closes #295)
- Support for using CSS selectors via the `cssselect` module (PR#321, closes 273)
- `ignore_http_error_codes` is now an option for URL jobs (PR#325, fixes #203)
- `job_defaults` in the config for globally specifying settings (PR#345, closes #253)
- Optional `timeout` (in seconds) for URL jobs to specify socket timeout (PR#348, closes #340)

### Removed
- Support for JSON storage (dead code that was never used in production; PR#336)

### Changed
- `HtmlReporter` now also highlights links for browser jobs (PR#303)
- Allow `--features` and `--edit-*` to run without `urls.yaml` (PR#301)
- When a previous run had errors, do not use conditional GETs (PR#313, fixes #292)
- Explicitly specify JSON pretty print `separators` for consistency (PR#343)
- Use data-driven unit tests/fixtures for easier unit test maintenance (PR#344)

### Fixed
- Fix migration issues with case-insensitive filesystems (#223)
- Correctly reset retry counter when job is added or unchanged (PR#291, PR#314)
- Fix a `FutureWarning` on Python 3.7 with regard to regular expressions (PR#299)
- If the filter list is empty, do not process the filter list (PR#308)
- Fix parsing/sanity-checking of `urls.yaml` after editing (PR#317, fixes #316)
- Fix Python 3.3 compatibility by depending on `enum34` there (PR#311)
- Allow running unit tests on Windows (PR#318)
- Fix migration issues introduced by PR#180 and #256 (PR#323, fixes #267)


## [2.15] -- 2018-10-23

### Added
- Support for Mailgun regions (by Daniel Peukert, PR#280)
- CLI: Allow multiple occurences of 'filter' when adding jobs (PR#278)

### Changed
- Fixed incorrect name for chat_id config in the default config (by Robin B, PR#276)


## [2.14] -- 2018-08-30

### Added
- Filter to pretty-print JSON data: `format-json` (by Niko Böckerman, PR#250)
- List active Telegram chats using `--telegram-chats` (with fixes by Georg Pichler, PR#270)
- Support for HTTP `ETag` header in URL jobs and `If-None-Match` (by Karol Babioch, PR#256)
- Support for filtering HTML using XPath expressions, with `lxml` (PR#274, Fixes #226)
- Added `install_dependencies` to `setup.py` commands for easy installing of dependencies
- Added `ignore_connection_errors` per-job configuration option (by Karol Babioch, PR#261)

### Changed
- Improved code (HTTP status codes, by Karol Babioch PR#258)
- Improved documentation for setting up Telegram chat bots
- Allow multiple chats for Telegram reporting (by Georg Pichler, PR#271)


## [2.13] -- 2018-06-03

### Added
- Support for specifying a `diff_tool` (e.g. `wdiff`) for each job (Fixes #243)
- Support for testing filters via `--test-filter JOB` (Fixes #237)

### Changed
- Moved ChangeLog file to CHANGELOG.md and using Keep a Changelog format.
- Force version check in `setup.py`, to exclude Python 2 (Fixes #244)
- Remove default parameter from internal `html2text` module (Fixes #239)
- Better error/exception reporting in `--verbose` mode (Fixes #164)

### Removed
- Old ChangeLog entries


## [2.12] -- 2018-06-01

### Fixed
- Bugfix: Do not 'forget' old data if an exception occurs (Fixes #242)


## [2.11] -- 2018-05-19

### Fixed
- Retry: Make sure `tries` is initialized to zero on load (Fixes #241)

### Changed
- html2text: Make sure the bs4 method strips HTML tags (by Louis Sautier)


## [2.10] -- 2018-05-17

### Added
- Browser: Add support for browser jobs using `requests-html` (Fixes #215)
- Retry: Add support for optional retry count in job list (by cmichi, fixes #235)
- HTTP: Add support for specifying optional headers (by Tero Mononen)

### Changed
- File editing: Fix issue when `$EDITOR` contains spaces (Fixes #220)
- ChangeLog: Add versions to recent ChangeLog entries (Fixes #235)


## [2.9] -- 2018-03-24

### Added
- E-Mail: Add support for `--smtp-login` and document GMail SMTP usage
- Pushover: Device and sound attribute (by Tobias Haupenthal)

### Changed
- XDG: Move cache file to `XDG_CACHE_DIR` (by Maxime Werlen)
- Migration: Unconditionally migrate urlwatch 1.x cache dirs (Fixes #206)

### Fixed
- Cleanups: Fix out-of-date debug message, use https (by Jakub Wilk)


## [2.8] -- 2018-01-28

### Changed
- Documentation: Mention `appdirs` (by e-dschungel)

### Fixed
- SMTP: Fix handling of missing `user` field (by e-dschungel)
- Manpage: Fix documentation of XDG environment variables (by Jelle van der Waa)
- Unit tests: Fix imports for out-of-source-tree tests (by Maxime Werlen)


## [2.7] -- 2017-11-08

### Added
- Filtering: `style` (by gvandenbroucke), `tag` (by cmichi)
- New reporter: Telegram support (by gvandenbroucke)
- Paths: Add `XDG_CONFIG_DIR` support (by Jelle van der Waa)

### Changed
- ElementsByAttribute: look for matching tag in handle_endtag (by Gaetan Leurent)
- HTTP: Option to avoid 304 responses, `Content-Type` header (by Vinicius Massuchetto)
- html2text: Configuration options (by Vinicius Massuchetto)

### Fixed
- Issue #127: Fix error reporting
- E-Mail: Fix encodings (by Seokjin Han), Allow `user` parameter for SMTP (by Jay Sitter)


## [2.6] -- 2016-12-04

### Added
- New filters: `sha1sum`, `hexdump`, `element-by-class`
- New reporters: pushbullet (by R0nd); mailgun (by lechuckcaptain)

### Changed
- Improved filters: `BeautifulSoup` support for `html2txt` (by lechuckcaptain)
- Improved handlers: HTTP Proxy (by lechuckcaptain); support for `file://` URIs
- CI Integration: Build configuration for Travis CI (by lechuckcaptain)
- Consistency: Feature list is now sorted by name

### Fixed
- Issue #108: Fix creation of example files on first startup
- Issue #118: Fix match filters for missing keys
- Small fixes by: Jakub Wilk, Marc Urben, Adam Dobrawy and Louis Sautier


Older ChangeLog entries can be found in the
[old ChangeLog file](https://github.com/thp/urlwatch/blob/2.12/ChangeLog),
or with `git show 2.12:ChangeLog` on the command line.<|MERGE_RESOLUTION|>--- conflicted
+++ resolved
@@ -8,11 +8,11 @@
 
 ### Added
 
-<<<<<<< HEAD
 - A job can now have a `diff_filter` set, which works the same way as the normal
   `filter` (and has the same filters available), but applies to the `diff` output
   instead of the page content
 - Documentation now has a section on the configuration settings (`--edit-config`)
+- IFTTT reporter (#512, by Florian Gaultier)
 
 ### Changed
 
@@ -33,11 +33,6 @@
   - Add `__default_subfilter__` to map value-only parameters to dict parameters,
     for example the `grep` filter now has a default subfilter named `re`
 - Support for using Redis as a cache backend via `--cache=redis://localhost:6379/`
-=======
-- Project URLs added to `setup.py`
-- Sphinx-based documentation
-- IFTTT reporter (#512, by Florian Gaultier)
->>>>>>> 77f03b67
 
 ### Fixed
 
